--- conflicted
+++ resolved
@@ -41,7 +41,7 @@
 
     return (voiced, unvoiced)
 
-def simple_ideal_soft_mask(*input, feature_dim = -2, source_dim = -1):
+def simple_ideal_soft_mask(*input, featureDim = -2, sourceDim = -1):
     """
     :param input: list of array_like or array_like
         These are the arrays like X, N or X_all.
@@ -175,7 +175,7 @@
     '''
 
     F, T, D, K = 51, 31, 6, 2
-    X_all = np.random.rand(F, T, D, K) + 1j * np.random.rand(F, T, D, K)
+    X_all = np.random.rand(F, T, D, K)
     X, N = (X_all[:, :, :, 0], X_all[:, :, :, 1])
 
     def test1():
@@ -192,8 +192,6 @@
 
     tc.assert_equal(test1(), test2())
 
-    print(test1().dtype)
-
     def test3():
         M3 = simple_ideal_soft_mask(X_all, N)
         tc.assert_equal(M3.shape, (51, 31, 3))
@@ -201,20 +199,8 @@
     test3()
 
     def test4():
-        M4 = simple_ideal_soft_mask(X, N, feature_dim=-3)
+        M4 = simple_ideal_soft_mask(X, N, featureDim=-3)
         tc.assert_equal(M4.shape, (51, 6, 2))
         tc.assert_almost_equal(np.sum(M4, axis=2), 1)
-<<<<<<< HEAD
     test4()
 
-
-    def verify(number):
-        if number < 10:
-            return True
-        else:
-            return False
-
-    a = list(range(20))
-=======
-    test4()
->>>>>>> ced7e05a
