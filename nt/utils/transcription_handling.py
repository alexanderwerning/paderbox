import numpy
import editdistance
import math

<<<<<<< HEAD
phone_map = dict(
    aa='aa', ao='aa', ah='ah', ax='ah', er='er', axr='er',
    hh='hh',
    hv='hh',
    ih='ih',
    ix='ih',
    l='l',
    el='l',
    m='m',
    em='m',
    n='n',
    en='n',
    nx='n',
    ng='ng',
    eng='ng',
    sh='sh',
    zh='sh',
    sil='sil',
    pcl='sil',
    tcl='sil',
    kcl='sil',
    bcl='sil',
    dcl='sil',
    gcl='sil',
    pau='sil',
    epi='sil',
    uw='uw',
    ux='uw',
)
phone_map['ax-h'] = 'ah'
phone_map['h#'] = 'sil'

class CharLabelHandler(object):
    """ Handles transforming from chars to integers and vice versa

    """

    def __init__(self, transcription_list, blank="BLANK",
                 add_seq2seq_magic=False):
        self.label_to_int = dict()
        self.int_to_label = dict()
        self.blank_symbol = blank
        self.start_symbol = None
        self.end_symbol = None

        def _add_symbol(sym_as_char, sym_as_int):
            self.label_to_int[sym_as_char] = sym_as_int
            self.int_to_label[sym_as_int] = sym_as_char

        idx = 0
        if blank:
            _add_symbol(self.blank_symbol, idx)
            idx += 1
        if add_seq2seq_magic:
            _add_symbol('<s>', idx)
            self.start_symbol = self.label_to_int['<s>']
            idx += 1
            _add_symbol('</s>', idx)
            self.end_symbol = self.label_to_int['</s>']
            idx += 1

        chars = list()
        for transcription in transcription_list:
            for char in transcription:
                if char not in chars:
                    chars.append(char)

        for char in sorted(chars):
            _add_symbol(char, idx)
            idx += 1

    def label_seq_to_int_arr(self, label_seq):
        int_arr = numpy.empty(len(label_seq), dtype=numpy.int32)
        for idx, char in enumerate(label_seq):
            int_arr[idx] = self.label_to_int[char]
        return int_arr

    def ints2labels(self, int_arr):
        return ''.join([self.int_to_label[i] for i in int_arr])

    def print_mapping(self):
        for i in sorted(self.int_to_label.keys()):
            print('{} -> {}'.format(self.int_to_label[i], i))

    def __len__(self):
        return len(self.label_to_int)


class WordLabelHandler(object):
    """ Handles transforming from words to integers and vice versa

    """

    def __init__(self, transcription_list, blank='BLANK', min_count=20):
        self.label_to_int = dict()
        self.int_to_label = dict()
        self.blank_symbol = blank

        if blank:
            self.label_to_int[blank] = 0
            self.int_to_label[0] = blank
        self.label_to_int['<UNK>'] = len(self.label_to_int)
        self.int_to_label[len(self.int_to_label)] = '<UNK>'
        word_count = dict()

        for transcription in transcription_list:
            for word in transcription.split():
                try:
                    word_count[word] += 1
                except KeyError:
                    word_count[word] = 1

        for word, count in word_count.items():
            if count > min_count:
                number = len(self.label_to_int)
                self.label_to_int[word] = number
                self.int_to_label[number] = word

    def label_seq_to_int_arr(self, label_seq):
        int_arr = list()
        for word in label_seq.split():
            try:
                int_arr.append(self.label_to_int[word])
            except KeyError:
                int_arr.append(self.label_to_int['<UNK>'])
        return numpy.asarray(int_arr, dtype=numpy.int32)

    def int_arr_to_label_seq(self, int_arr):
        return ' '.join([self.int_to_label[i] for i in int_arr])

    def print_mapping(self):
        for char, i in self.label_to_int.items():
            print('{} -> {}'.format(char, i))

    def __len__(self):
        return len(self.label_to_int)


class HybridLabelHandler(object):
    """ Handles transforming from words/chars to integers and vice versa

        This Handler creates a unique integer for each word which appears at
        least ``min_count`` times in the corpus. Other words are transformed to
        their underlying character sequence and each character has its unique
        integer.

    """

    def __init__(self, transcription_list, blank='BLANK', min_count=20):
        self.label_to_int = dict()
        self.int_to_label = dict()
        self.blank_symbol = blank

        if blank:
            self.label_to_int[blank] = 0
            self.int_to_label[0] = blank
        self.label_to_int['<UNK>'] = len(self.label_to_int)
        self.int_to_label[len(self.int_to_label)] = '<UNK>'
        self.character_idxs = list()
        word_count = dict()
        for transcription in transcription_list:
            for word in transcription.split():
                try:
                    word_count[word] += 1
                except KeyError:
                    word_count[word] = 1
        for word, count in word_count.items():
            if count > min_count:
                if not word in self.label_to_int:
                    number = len(self.label_to_int)
                    self.label_to_int[word] = number
                    self.int_to_label[number] = word
            else:
                for c in word:
                    if c not in self.label_to_int:
                        number = len(self.label_to_int)
                        self.label_to_int[c] = number
                        self.int_to_label[number] = c
                        self.character_idxs.append(number)

    def label_seq_to_int_arr(self, label_seq):
        int_arr = list()
        for word in label_seq.split():
            try:
                int_arr.append(self.label_to_int[word])
            except KeyError:
                # We have an unknown word and now return its spelling
                for c in word:
                    try:
                        int_arr.append(self.label_to_int[c])
                    except KeyError:
                        int_arr.append(self.label_to_int['<UNK>'])
        return numpy.asarray(int_arr, dtype=numpy.int32)

    def int_arr_to_label_seq(self, int_arr):
        char_state = False
        ret_str = ''
        for idx in int_arr:
            if idx > len(self.label_to_int):
                raise ValueError('No label for index {}'.format(idx))
            if idx not in self.character_idxs:
                if char_state:
                    ret_str += '</w> ' + self.int_to_label[idx]
                    char_state = False
                else:
                    if len(ret_str) > 0:
                        ret_str += ' ' + self.int_to_label[idx]
                    else:
                        ret_str += self.int_to_label[idx]
            else:
                if char_state:
                    ret_str += self.int_to_label[idx]
                else:
                    if len(ret_str) > 0:
                        ret_str += ' <w>' + self.int_to_label[idx]
                    else:
                        ret_str += '<w>' + self.int_to_label[idx]
                    char_state = True
        return ret_str

    def print_mapping(self):
        for char, i in self.label_to_int.items():
            print('{} -> {}'.format(char, i))

    def __len__(self):
        return len(self.label_to_int)


class EventLabelHandler(object):
    """ Handles transforming from chars to integers and vice versa

    """

    def __init__(self, events, stft_size=512, stft_shift=160, silence=False):
        self.label_to_int = dict()
        self.int_to_label = dict()

        self.sample_to_frame_idx = lambda sample_idx: \
            sample_to_frame_idx(sample_idx, stft_size, stft_shift)

        # set up mapping dictionaries
        # add a Label for Silence First and fixate the event labels with integers
        if silence:
            self.label_to_int['Silence'] = 0
            self.int_to_label[0] = 'Silence'
            for i in range(len(events)):
                self.label_to_int[events[i]] = i + 1
                self.int_to_label[i + 1] = events[i]
        else:
            for i in range(len(events)):
                self.label_to_int[events[i]] = i
                self.int_to_label[i] = events[i]

    def label_seq_to_int_arr(self, transcription, resampling_factor):
        # for event detection (polyphonic) it is assumed that the transcription is list of
        # tuples of the scheme (begin, end, 'label'). The last element contains
        # the overall file length, therefore transcription[-1][1] is equal to
        # the sequence length in samples
        assert transcription[-1][2] == 'END'
        transcription_length_in_samples = transcription[-1][1]
        # resamples to a new sampling frequency to adjust the labels to the new sampling frequency.
        transcription_length_in_frames = self.sample_to_frame_idx(
            self.resample_labels(resampling_factor, transcription_length_in_samples))
        # print(transcription, transcription_length_in_frames)
        number_of_events = len(self.label_to_int)

        int_arr = numpy.zeros(
            (transcription_length_in_frames, number_of_events),
            dtype=numpy.int32)
        for begin, end, label in transcription[:-1]:
            begin_frame, end_frame = [self.sample_to_frame_idx(self.resample_labels(resampling_factor, n))
                                      for n in (begin, end)]
            if begin_frame < 0:
                begin_frame = 0
            int_arr[begin_frame:end_frame, self.label_to_int[label]] = 1
        ## Activating silence class where no class is activated.
        for i in range(int_arr.shape[0]):
            if not int_arr[i].any():
                int_arr[i][0] = 1

        return int_arr

    def label_seq_to_int_arr_samples(self, transcription, resampling_factor):
        # for event detection (polyphonic) using only samples!
        assert transcription[-1][2] == 'END'
        transcription_length_in_samples = transcription[-1][1]
        number_of_events = len(self.label_to_int)

        int_arr = numpy.zeros(
            (self.resample_labels(resampling_factor, transcription_length_in_samples), number_of_events),
            dtype=numpy.int32)
        for begin, end, label in transcription[:-1]:
            # resample to 16000 Hz
            begin_sample, end_sample = [self.resample_labels(resampling_factor, n) for n in (begin, end)]
            int_arr[begin_sample:end_sample, self.label_to_int[label]] = 1
        # Activating silence class where no class is activated. Used in dev scripts
        for i in range(int_arr.shape[0]):
            if not int_arr[i].any():
                int_arr[i][0] = 1

        return int_arr

    def label_seq_to_int_arr_monophonic(self, transcription, resampling_factor):
        # Works same as label_seq_to_int_arr but outputs an integer for class label
        # Suited for DCASE2013 monophonic data

        assert transcription[-1][2] == 'END'
        transcription_length_in_samples = transcription[-1][1]
        transcription_length_in_frames = self.sample_to_frame_idx(
            self.resample_labels(resampling_factor, transcription_length_in_samples))
        number_of_events = len(self.label_to_int)

        int_arr = numpy.zeros(
            (int(transcription_length_in_frames),),
            dtype=numpy.int32)

        for begin, end, label in transcription[:-1]:
            begin_frame, end_frame = [int(self.sample_to_frame_idx(self.resample_labels(resampling_factor, n)))
                                      for n in (begin, end)]
            if label == 'alarm':
                label = 'alert'
            if begin_frame < 0:
                begin_frame = 0
            int_arr[begin_frame:end_frame, ] = self.label_to_int[label]
        return int_arr

    def int_arr_to_label_seq(self, int_arr):
        raise NotImplementedError('This feature is currently missing!')

    def resample_labels(self, resampling_factor, sample_num_old):
        return int(numpy.ceil(sample_num_old * resampling_factor))

    def print_mapping(self):
        for char, i in self.label_to_int.items():
            print('{} -> {}'.format(char, i))

    def __len__(self):
        return len(self.label_to_int)



class PhonemLabelHandler(object):
    """
        Handles transforming from Phonem to integers and vice versa
    """

    def __init__(self, transcription_list, blank='BLANK',
                 add_seq2seq_magic=False, short_phon=False):
        self.label_to_int = dict()
        self.int_to_label = dict()
        self.blank_symbol = blank
        self.start_symbol = None
        self.end_symbol = None
        self.short = short_phon
        if blank:
            self.label_to_int[blank] = 0
            self.int_to_label[0] = blank
        if self.short:
            self.cor_phonemes = phone_map

        def _add_symbol(phon):
            if self.short:
                if phon in self.cor_phonemes:
                    phon = self.cor_phonemes[phon]
            if not phon in self.label_to_int:
                number = len(self.label_to_int)
                self.label_to_int[phon] = number
                self.int_to_label[number] = phon

        if add_seq2seq_magic:
            _add_symbol('<s>')
            self.start_symbol = self.label_to_int['<s>']
            _add_symbol('</s>')
            self.end_symbol = self.label_to_int['</s>']
        for transcription in transcription_list:
            for phon in transcription.split():
                _add_symbol(phon)

    def label_seq_to_int_arr(self, label_seq):
        int_arr = list()
        int_arr.append(self.start_symbol)
        for phon in label_seq.split():
            if self.short:
                if phon in self.cor_phonemes:
                    phon = self.cor_phonemes[phon]
            int_arr.append(self.label_to_int[phon])
        int_arr.append(self.end_symbol)
        return numpy.asarray(int_arr, dtype=numpy.int32)

    def int_arr_to_label_seq(self, int_arr):
        return ' '.join([self.int_to_label[i] for i in int_arr if
                         i not in [self.start_symbol, self.end_symbol]])

    def print_mapping(self):
        for char, i in self.label_to_int.items():
            print('{} -> {}'.format(char, i))

    def __len__(self):
        return len(self.label_to_int)


=======
>>>>>>> e28020de
def sample_to_frame_idx(sample_idx, frame_size, frame_shift):
    """ Calculate corresponding frame index for sample index
        :param sample_idx: sample index
    """
    #start_offset = (frame_size - frame_shift)/2
    #frame_idx = (sample_idx - start_offset)//frame_shift
    #return max(0, frame_idx)
    ### To Match with the calculation at the input side (see stft(..))
    return math.ceil((sample_idx - frame_size + frame_shift)/frame_shift)


def argmax_ctc_decode(int_arr, label_handler):
    """ Decodes a ctc sequence

    :param int_arr: sequence to decode
    :param label_handler: label handler
    :type label_handler: CharLabelHandler
    :return: decoded sequence

    Example:
        >>> int_arr = numpy.random.randint()
        >>> argmax_ctc_decode()
    """

    max_decode = numpy.argmax(int_arr, axis=1)
    decode = numpy.zeros_like(max_decode)
    idx_dec = 0
    for idx, n in enumerate(max_decode):
        if idx > 0 and not n == max_decode[idx - 1]:
            decode[idx_dec] = n
            idx_dec += 1
        elif idx == 0:
            decode[idx_dec] = n
            idx_dec += 1
    idx_seq = [c for c in decode if c != 0]
    sequence = label_handler.ints2labels(idx_seq)
    return sequence


def argmax_ctc_decode_ler(dec_arr, ref_arr, label_handler):
    """ Decodes the ctc sequence and calculates label and word error rates

    :param dec_arr: ctc network output
    :param ref_arr: reference sequence (as int array)
    :param label_handler: label handler
    :return: decode, ler, wer
    """
    dec_seq = argmax_ctc_decode(dec_arr, label_handler)
    ref_seq = label_handler.ints2labels(ref_arr)
    ler = editdistance.eval(list(dec_seq), list(ref_seq)) / len(list(ref_seq))
    return dec_seq, ler


def argmax_ctc_decode_ler_wer(dec_arr, ref_arr, label_handler):
    """ Decodes the ctc sequence and calculates label and word error rates

    :param dec_arr: ctc network output
    :param ref_arr: reference sequence (as int array)
    :param label_handler: label handler
    :return: decode, ler, wer
    """
    dec_seq = argmax_ctc_decode(dec_arr, label_handler)
    ref_seq = label_handler.ints2labels(ref_arr)
    ler = editdistance.eval(list(dec_seq), list(ref_seq)) / len(list(ref_seq))
    wer = editdistance.eval(dec_seq.split(), ref_seq.split()) \
          / len(ref_seq.split())
    return dec_seq, ler, wer


def argmax_ctc_decode_with_stats(dec_arr, ref_arr, label_handler,
                                 include_space=False):
    """ Decodes the ctc sequence, calculates label and word error rates and
    returns various stats

    :param dec_arr: ctc network output
    :param ref_arr: reference sequence (as int array)
    :param label_handler: label handler
    :param include_space: The network can output a space. Thus we can also
        calculate word statistics. Otherwise word statistics will be 0/-1
    :return: decode, ler, wer, label_errors, word_errors, labels, words
    """
    dec_seq = argmax_ctc_decode(dec_arr, label_handler)
    ref_seq = label_handler.ints2labels(ref_arr)
    if include_space:
        ref_words = ''.join(ref_seq).split()
        dec_words = ''.join(dec_seq).split()
        word_errors = editdistance.eval(dec_words, ref_words)
        wer = word_errors / len(ref_words)
    else:
        word_errors = -1
        wer = -1
        ref_words = []
    label_errors = editdistance.eval(dec_seq, ref_seq)
    ler = label_errors / len(ref_seq)
    return dec_seq, ler, wer, label_errors, word_errors, \
           len(ref_seq), len(ref_words)<|MERGE_RESOLUTION|>--- conflicted
+++ resolved
@@ -2,7 +2,6 @@
 import editdistance
 import math
 
-<<<<<<< HEAD
 phone_map = dict(
     aa='aa', ao='aa', ah='ah', ax='ah', er='er', axr='er',
     hh='hh',
@@ -236,7 +235,7 @@
 
     """
 
-    def __init__(self, events, stft_size=512, stft_shift=160, silence=False):
+    def __init__(self, events, stft_size=512, stft_shift=160):
         self.label_to_int = dict()
         self.int_to_label = dict()
 
@@ -245,16 +244,11 @@
 
         # set up mapping dictionaries
         # add a Label for Silence First and fixate the event labels with integers
-        if silence:
-            self.label_to_int['Silence'] = 0
-            self.int_to_label[0] = 'Silence'
-            for i in range(len(events)):
-                self.label_to_int[events[i]] = i + 1
-                self.int_to_label[i + 1] = events[i]
-        else:
-            for i in range(len(events)):
-                self.label_to_int[events[i]] = i
-                self.int_to_label[i] = events[i]
+        self.label_to_int['Silence'] = 0
+        self.int_to_label[0] = 'Silence'
+        for i in range(len(events)):
+            self.label_to_int[events[i]] = i + 1
+            self.int_to_label[i + 1] = events[i]
 
     def label_seq_to_int_arr(self, transcription, resampling_factor):
         # for event detection (polyphonic) it is assumed that the transcription is list of
@@ -404,8 +398,6 @@
         return len(self.label_to_int)
 
 
-=======
->>>>>>> e28020de
 def sample_to_frame_idx(sample_idx, frame_size, frame_shift):
     """ Calculate corresponding frame index for sample index
         :param sample_idx: sample index
